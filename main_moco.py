import argparse
import builtins
import math
import os
import random
import shutil
import time
import pickle
import warnings

import paddle
import paddle.nn as nn
import paddle.distributed as dist
import paddle.vision.models as models
import paddle.vision.datasets as datasets
import paddle.vision.transforms as transforms

import moco.loader
import moco.builder
import moco.transforms

<<<<<<< HEAD

class ImageFolder(datasets.ImageFolder):
    def __getitem__(self, index):
        path = self.samples[index]
        sample = self.loader(path)
        if self.transform is not None:
            sample = self.transform(sample)

        if not isinstance(sample, (list, tuple)):
            return [sample]
        return sample
    
    # def __len__(self):
    #     return 1000
=======
>>>>>>> 874d9be0

model_names = sorted(name for name in models.__dict__
    if name.islower() and not name.startswith("__")
    and callable(models.__dict__[name]))

parser = argparse.ArgumentParser(description='PyTorch ImageNet Training')
parser.add_argument('data', metavar='DIR',
                    help='path to dataset')
parser.add_argument('-a', '--arch', metavar='ARCH', default='resnet50',
                    choices=model_names,
                    help='model architecture: ' +
                        ' | '.join(model_names) +
                        ' (default: resnet50)')
parser.add_argument('-j', '--workers', default=32, type=int, metavar='N',
                    help='number of data loading workers (default: 32)')
parser.add_argument('--epochs', default=200, type=int, metavar='N',
                    help='number of total epochs to run')
parser.add_argument('--start-epoch', default=0, type=int, metavar='N',
                    help='manual epoch number (useful on restarts)')
parser.add_argument('-b', '--batch-size', default=256, type=int,
                    metavar='N',
                    help='mini-batch size (default: 256), this is the total '
                         'batch size of all GPUs on the current node when '
                         'using Data Parallel or Distributed Data Parallel')
parser.add_argument('--lr', '--learning-rate', default=0.03, type=float,
                    metavar='LR', help='initial learning rate', dest='lr')
parser.add_argument('--schedule', default=[120, 160], nargs='*', type=int,
                    help='learning rate schedule (when to drop lr by 10x)')
parser.add_argument('--momentum', default=0.9, type=float, metavar='M',
                    help='momentum of SGD solver')
parser.add_argument('--wd', '--weight-decay', default=1e-4, type=float,
                    metavar='W', help='weight decay (default: 1e-4)',
                    dest='weight_decay')
parser.add_argument('-p', '--print-freq', default=10, type=int,
                    metavar='N', help='print frequency (default: 10)')
parser.add_argument('--resume', default='', type=str, metavar='PATH',
                    help='path to latest checkpoint (default: none)')
parser.add_argument('--world-size', default=-1, type=int,
                    help='number of nodes for distributed training')
parser.add_argument('--rank', default=-1, type=int,
                    help='node rank for distributed training')
parser.add_argument('--dist-url', default='tcp://224.66.41.62:23456', type=str,
                    help='url used to set up distributed training')
parser.add_argument('--dist-backend', default='nccl', type=str,
                    help='distributed backend')
parser.add_argument('--seed', default=None, type=int,
                    help='seed for initializing training. ')
parser.add_argument('--gpu', default=None, type=int,
                    help='GPU id to use.')
parser.add_argument('--multiprocessing-distributed', action='store_true',
                    help='Use multi-processing distributed training to launch '
                         'N processes per node, which has N GPUs. This is the '
                         'fastest way to use PyTorch for either single node or '
                         'multi node data parallel training')

# moco specific configs:
parser.add_argument('--moco-dim', default=128, type=int,
                    help='feature dimension (default: 128)')
parser.add_argument('--moco-k', default=65536, type=int,
                    help='queue size; number of negative keys (default: 65536)')
parser.add_argument('--moco-m', default=0.999, type=float,
                    help='moco momentum of updating key encoder (default: 0.999)')
parser.add_argument('--moco-t', default=0.07, type=float,
                    help='softmax temperature (default: 0.07)')

# options for moco v2
parser.add_argument('--mlp', action='store_true',
                    help='use mlp head')
parser.add_argument('--aug-plus', action='store_true',
                    help='use moco v2 data augmentation')
parser.add_argument('--cos', action='store_true',
                    help='use cosine lr schedule')


def save(state_dicts, file_name):
    def convert(state_dict):
        model_dict = {}

        for k, v in state_dict.items():
            if isinstance(
                    v,
                (paddle.fluid.framework.Variable, paddle.fluid.core.VarBase)):
                model_dict[k] = v.numpy()
            else:
                model_dict[k] = v

        return model_dict

    final_dict = {}
    for k, v in state_dicts.items():
        if isinstance(
                v,
            (paddle.fluid.framework.Variable, paddle.fluid.core.VarBase)):
            final_dict = convert(state_dicts)
            break
        elif isinstance(v, dict):
            final_dict[k] = convert(v)
        else:
            final_dict[k] = v

    with open(file_name, 'wb') as f:
<<<<<<< HEAD
        pickle.dump(final_dict, f)
=======
        pickle.dump(final_dict, f, protocol=2)
>>>>>>> 874d9be0
        

def main():
    args = parser.parse_args()

    if args.seed is not None:
        random.seed(args.seed)
        paddle.seed(args.seed)
        warnings.warn('You have chosen to seed training. '
                      'This will turn on the CUDNN deterministic setting, '
                      'which can slow down your training considerably! '
                      'You may see unexpected behavior when restarting '
                      'from checkpoints.')

    if args.gpu is not None:
        warnings.warn('You have chosen a specific GPU. This will completely '
                      'disable data parallelism.')
    else:
        args.gpu = dist.get_rank()

    if args.dist_url == "env://" and args.world_size == -1:
        args.world_size = int(os.environ["WORLD_SIZE"])

    args.distributed = args.world_size > 1 or args.multiprocessing_distributed

    ngpus_per_node = len(paddle.get_cuda_rng_state())
    

    if args.multiprocessing_distributed:
        # Since we have ngpus_per_node processes per node, the total world_size
        # needs to be adjusted accordingly
        args.world_size = ngpus_per_node * args.world_size
        # Use torch.multiprocessing.spawn to launch distributed processes: the
        # main_worker process function
        print('debugggg', args.gpu, ngpus_per_node, dist.get_world_size(), dist.get_rank())
        dist.spawn(main_worker, nprocs=ngpus_per_node, args=(args.gpu, ngpus_per_node, args))
    else:
        # Simply call main_worker function
        main_worker(args.gpu, ngpus_per_node, args)


def main_worker(gpu, ngpus_per_node, args):
    args.gpu = dist.get_rank()
    # suppress printing if not master
    if args.multiprocessing_distributed and args.gpu != 0:
        def print_pass(*args):
            pass
        builtins.print = print_pass

    if args.gpu is not None:
        print("Use GPU: {} for training".format(args.gpu))

    if args.distributed:
        if args.dist_url == "env://" and args.rank == -1:
            args.rank = int(os.environ["RANK"])
        if args.multiprocessing_distributed:
            # For multiprocessing distributed training, rank needs to be the
            # global rank among all the processes
            args.rank = args.rank * ngpus_per_node + gpu
        dist.init_parallel_env()

    # create model
    print("=> creating model '{}'".format(args.arch))
    model = moco.builder.MoCo(
        models.__dict__[args.arch],
        args.moco_dim, args.moco_k, args.moco_m, args.moco_t, args.mlp)
    print(model)
    # init.init_backbone_weight(model)
    # state_dict = paddle.load('converted_init_weight.pdparams')
    # model.set_state_dict(state_dict)

    # paddle.save(model.state_dict(), './moco_paddle_init.pdparams')
    # print('save init model success!!')

    if args.distributed:
        args.batch_size = int(args.batch_size / ngpus_per_node)
        if dist.get_world_size() > 1:
            syc_paramters_name = int(time.time())
            if dist.get_rank() == 0:
                target_name = str(syc_paramters_name) + '_temp.pdparams'
                paddle.save(model.state_dict(), target_name)
            print('forward worlder size', paddle.distributed.get_world_size())
            syc_paramters_name_tensor = paddle.to_tensor(syc_paramters_name)
            dist.broadcast(syc_paramters_name_tensor, src=0)

            target_name = str(syc_paramters_name_tensor.numpy()[0]) + '_temp.pdparams'
            state_dict = paddle.load(target_name)
            model.set_state_dict(state_dict)
            dist.barrier()
            print('sync paramter success, rank', dist.get_rank())
            if dist.get_rank() == 0:
                os.remove(target_name)
        model = paddle.DataParallel(model)
    elif args.gpu is not None:
        # comment out the following line for debugging
        pass
        # raise NotImplementedError("Only DistributedDataParallel is supported.")
    else:
        # AllGather implementation (batch shuffle, queue update, etc.) in
        # this code only supports DistributedDataParallel.
        raise NotImplementedError("Only DistributedDataParallel is supported.")

    # define loss function (criterion) and optimizer
    criterion = nn.CrossEntropyLoss()

    # cudnn.benchmark = True

    # Data loading code
    traindir = os.path.join(args.data, 'train')
    normalize = transforms.Normalize(mean=[0.485 * 255, 0.456 * 255, 0.406 * 255],
                                     std=[0.229 * 255, 0.224 * 255, 0.225 * 255])
    if args.aug_plus:
        # MoCo v2's aug: similar to SimCLR https://arxiv.org/abs/2002.05709
        augmentation = [
            transforms.RandomResizedCrop(224, scale=(0.2, 1.)),
            moco.transforms.RandomApply([
                transforms.ColorJitter(0.4, 0.4, 0.4, 0.1)  # not strengthened
            ], p=0.8),
            moco.transforms.RandomGrayscale(p=0.2),
            moco.transforms.RandomApply([moco.loader.GaussianBlur([.1, 2.])], p=0.5),
            transforms.RandomHorizontalFlip(),
            transforms.Transpose(),
            normalize
        ]
    else:
        # MoCo v1's aug: the same as InstDisc https://arxiv.org/abs/1805.01978
        augmentation = [
            transforms.RandomResizedCrop(224, scale=(0.2, 1.)),
            moco.transforms.RandomGrayscale(p=0.2),
            transforms.ColorJitter(0.4, 0.4, 0.4, 0.4),
            transforms.RandomHorizontalFlip(),
            transforms.Transpose(),
            normalize
        ]

    train_dataset = ImageFolder(
        traindir,
        transform=moco.loader.TwoCropsTransform(transforms.Compose(augmentation)))

    train_sampler = paddle.io.DistributedBatchSampler(train_dataset, args.batch_size, shuffle=True, drop_last=True)

    train_loader = paddle.io.DataLoader(
<<<<<<< HEAD
        train_dataset, batch_sampler=train_sampler, num_workers=args.workers)#, use_shared_memory=False)
    # train_loader = torch.utils.data.DataLoader(
    #     train_dataset, batch_size=args.batch_size, shuffle=(train_sampler is None),
    #     num_workers=args.workers, pin_memory=True, sampler=train_sampler, drop_last=True)
=======
        train_dataset, batch_sampler=train_sampler, num_workers=args.workers, use_shared_memory=False)

    if args.cos:
        lr_sched = paddle.optimizer.lr.CosineAnnealingDecay(args.lr, args.epochs * len(train_loader))
    else:
        milestone = [x for x in args.schedule]
        lr_sched = paddle.optimizer.lr.MultiStepDecay(args.lr, milestone)
    optimizer = paddle.optimizer.Momentum(lr_sched,
                                parameters=model.parameters(),
                                momentum=args.momentum,
                                weight_decay=args.weight_decay)

    # optionally resume from a checkpoint
    if args.resume:
        if os.path.isfile(args.resume):
            print("=> loading checkpoint '{}'".format(args.resume))
            if args.gpu is None:
                checkpoint = paddle.load(args.resume)
            else:
                # Map model to be loaded to specified single gpu.
                loc = 'cuda:{}'.format(args.gpu)
                checkpoint = paddle.load(args.resume)#, map_location=loc)
            args.start_epoch = checkpoint['epoch']
            model.set_state_dict(checkpoint['state_dict'])
            optimizer.set_state_dict(checkpoint['optimizer'])
            print("=> loaded checkpoint '{}' (epoch {})"
                  .format(args.resume, checkpoint['epoch']))
        else:
            print("=> no checkpoint found at '{}'".format(args.resume))
>>>>>>> 874d9be0

    if args.cos:
        lr_sched = paddle.optimizer.lr.CosineAnnealingDecay(args.lr, args.epochs * len(train_loader))
    else:
        milestone = [x * len(train_loader) for x in args.schedule]
        lr_sched = paddle.optimizer.lr.MultiStepDecay(args.lr, milestone)
    optimizer = paddle.optimizer.Momentum(lr_sched,
                                parameters=model.parameters(),
                                momentum=args.momentum,
                                weight_decay=args.weight_decay)
    save_checkpoint({
                'epoch': 1234,
                'arch': args.arch,
                'state_dict': model.state_dict(),
                'optimizer' : optimizer.state_dict(),
            }, is_best=False, filename='checkpoint_{:04d}.pth.tar'.format(1234))

    return
    # optionally resume from a checkpoint
    if args.resume:
        if os.path.isfile(args.resume):
            print("=> loading checkpoint '{}'".format(args.resume))
            if args.gpu is None:
                checkpoint = paddle.load(args.resume)
            else:
                # Map model to be loaded to specified single gpu.
                loc = 'cuda:{}'.format(args.gpu)
                checkpoint = paddle.load(args.resume)#, map_location=loc)
            args.start_epoch = checkpoint['epoch']
            model.set_state_dict(checkpoint['state_dict'])
            optimizer.set_state_dict(checkpoint['optimizer'])
            print("=> loaded checkpoint '{}' (epoch {})"
                  .format(args.resume, checkpoint['epoch']))
        else:
            print("=> no checkpoint found at '{}'".format(args.resume))

    for epoch in range(args.start_epoch, args.epochs):

        # train for one epoch
        train(train_loader, model, criterion, optimizer, lr_sched, epoch, args)

        if not args.multiprocessing_distributed or (args.multiprocessing_distributed
                and args.rank % ngpus_per_node == 0):
            save_checkpoint({
                'epoch': epoch + 1,
                'arch': args.arch,
                'state_dict': model.state_dict(),
                'optimizer' : optimizer.state_dict(),
            }, is_best=False, filename='checkpoint_{:04d}.pth.tar'.format(epoch))


def train(train_loader, model, criterion, optimizer, lr_sched, epoch, args):
    batch_time = AverageMeter('Time', ':6.3f')
    data_time = AverageMeter('Data', ':6.3f')
    losses = AverageMeter('Loss', ':.4e')
    top1 = AverageMeter('Acc@1', ':6.2f')
    top5 = AverageMeter('Acc@5', ':6.2f')
    progress = ProgressMeter(
        len(train_loader),
        [batch_time, data_time, losses, top1, top5],
        prefix="Epoch: [{}]".format(epoch))

    # switch to train mode
    model.train()

    end = time.time()
    for i, images in enumerate(train_loader):
        # measure data loading time
        data_time.update(time.time() - end)

<<<<<<< HEAD
        # if args.gpu is not None:
        #     images[0] = images[0]#.cuda(args.gpu, non_blocking=True)
        #     images[1] = images[1]#.cuda(args.gpu, non_blocking=True)
        # images = pickle.load(open('./images.pkl', 'rb'))
        # images[0] = paddle.to_tensor(images[0])
        # images[1] = paddle.to_tensor(images[1])

=======
>>>>>>> 874d9be0
        # compute output
        output, target = model(im_q=images[0], im_k=images[1])
        loss = criterion(output, target)

        # compute gradient and do SGD step
        optimizer.clear_grad()
        loss.backward()
        optimizer.step()
        lr_sched.step()
        # acc1/acc5 are (K+1)-way contrast classifier accuracy
        # measure accuracy and record loss
        acc1, acc5 = accuracy(output, target, topk=(1, 5))
        losses.update(float(loss), images[0].shape[0])
        top1.update(float(acc1[0]), images[0].shape[0])
        top5.update(float(acc5[0]), images[0].shape[0])


        # measure elapsed time
        batch_time.update(time.time() - end)
        end = time.time()

        # filename = '{}_state.pth'.format(i)
        # paddle.save(model.state_dict(), filename)
        
        if i % args.print_freq == 0:
            progress.display(i, lr_sched)


def save_checkpoint(state, is_best, filename='checkpoint.pth.tar'):
    save(state, filename)
    if is_best:
        shutil.copyfile(filename, 'model_best.pth.tar')


class AverageMeter(object):
    """Computes and stores the average and current value"""
    def __init__(self, name, fmt=':f'):
        self.name = name
        self.fmt = fmt
        self.reset()

    def reset(self):
        self.val = 0
        self.avg = 0
        self.sum = 0
        self.count = 0

    def update(self, val, n=1):
        self.val = val
        self.sum += val * n
        self.count += n
        self.avg = self.sum / self.count

    def __str__(self):
        fmtstr = '{name} {val' + self.fmt + '} ({avg' + self.fmt + '})'
        return fmtstr.format(**self.__dict__)


class ProgressMeter(object):
    def __init__(self, num_batches, meters, prefix=""):
        self.batch_fmtstr = self._get_batch_fmtstr(num_batches)
        self.meters = meters
        self.prefix = prefix

    def display(self, batch, lr_sched=None):
        entries = [self.prefix + self.batch_fmtstr.format(batch)]
        entries += [str(meter) for meter in self.meters]
        msg = '\t'.join(entries)
        if lr_sched is not None:
            lr = lr_sched.get_lr()
        msg += ('\tlr: {:.5f}'.format(lr))
        print(msg)
<<<<<<< HEAD
        if dist.get_rank() == 0:
            with open('7.log', 'a+') as f:
                f.write(msg + '\n')
=======
        # if dist.get_rank() == 0:
        #     with open('7.log', 'a+') as f:
        #         f.write(msg + '\n')
>>>>>>> 874d9be0
        # print('\t'.join(entries))

    def _get_batch_fmtstr(self, num_batches):
        num_digits = len(str(num_batches // 1))
        fmt = '{:' + str(num_digits) + 'd}'
        return '[' + fmt + '/' + fmt.format(num_batches) + ']'


def adjust_learning_rate(optimizer, epoch, args):
    """Decay the learning rate based on schedule"""
    lr = args.lr
    if args.cos:  # cosine lr schedule
        lr *= 0.5 * (1. + math.cos(math.pi * epoch / args.epochs))
    else:  # stepwise lr schedule
        for milestone in args.schedule:
            lr *= 0.1 if epoch >= milestone else 1.
    for param_group in optimizer.param_groups:
        param_group['lr'] = lr


def accuracy(output, target, topk=(1,)):
    """Computes the accuracy over the k top predictions for the specified values of k"""
    with paddle.no_grad():
        maxk = max(topk)
        batch_size = target.shape[0]

        _, pred = output.topk(maxk, 1, True, True)
        pred = pred.t()
        correct = paddle.cast(pred == target.reshape([1, -1]).expand_as(pred), 'float32')

        res = []
        for k in topk:
            correct_k = correct[:k].reshape([-1]).sum(0, keepdim=True)
            res.append(correct_k * 100.0 / batch_size)
        return res


if __name__ == '__main__':
    main()<|MERGE_RESOLUTION|>--- conflicted
+++ resolved
@@ -19,7 +19,6 @@
 import moco.builder
 import moco.transforms
 
-<<<<<<< HEAD
 
 class ImageFolder(datasets.ImageFolder):
     def __getitem__(self, index):
@@ -31,11 +30,6 @@
         if not isinstance(sample, (list, tuple)):
             return [sample]
         return sample
-    
-    # def __len__(self):
-    #     return 1000
-=======
->>>>>>> 874d9be0
 
 model_names = sorted(name for name in models.__dict__
     if name.islower() and not name.startswith("__")
@@ -137,11 +131,7 @@
             final_dict[k] = v
 
     with open(file_name, 'wb') as f:
-<<<<<<< HEAD
         pickle.dump(final_dict, f)
-=======
-        pickle.dump(final_dict, f, protocol=2)
->>>>>>> 874d9be0
         
 
 def main():
@@ -284,23 +274,23 @@
     train_sampler = paddle.io.DistributedBatchSampler(train_dataset, args.batch_size, shuffle=True, drop_last=True)
 
     train_loader = paddle.io.DataLoader(
-<<<<<<< HEAD
         train_dataset, batch_sampler=train_sampler, num_workers=args.workers)#, use_shared_memory=False)
-    # train_loader = torch.utils.data.DataLoader(
-    #     train_dataset, batch_size=args.batch_size, shuffle=(train_sampler is None),
-    #     num_workers=args.workers, pin_memory=True, sampler=train_sampler, drop_last=True)
-=======
-        train_dataset, batch_sampler=train_sampler, num_workers=args.workers, use_shared_memory=False)
 
     if args.cos:
         lr_sched = paddle.optimizer.lr.CosineAnnealingDecay(args.lr, args.epochs * len(train_loader))
     else:
-        milestone = [x for x in args.schedule]
+        milestone = [x * len(train_loader) for x in args.schedule]
         lr_sched = paddle.optimizer.lr.MultiStepDecay(args.lr, milestone)
     optimizer = paddle.optimizer.Momentum(lr_sched,
                                 parameters=model.parameters(),
                                 momentum=args.momentum,
                                 weight_decay=args.weight_decay)
+    # save_checkpoint({
+    #             'epoch': 1234,
+    #             'arch': args.arch,
+    #             'state_dict': model.state_dict(),
+    #             'optimizer' : optimizer.state_dict(),
+    #         }, is_best=False, filename='checkpoint_{:04d}.pth.tar'.format(1234))
 
     # optionally resume from a checkpoint
     if args.resume:
@@ -319,42 +309,6 @@
                   .format(args.resume, checkpoint['epoch']))
         else:
             print("=> no checkpoint found at '{}'".format(args.resume))
->>>>>>> 874d9be0
-
-    if args.cos:
-        lr_sched = paddle.optimizer.lr.CosineAnnealingDecay(args.lr, args.epochs * len(train_loader))
-    else:
-        milestone = [x * len(train_loader) for x in args.schedule]
-        lr_sched = paddle.optimizer.lr.MultiStepDecay(args.lr, milestone)
-    optimizer = paddle.optimizer.Momentum(lr_sched,
-                                parameters=model.parameters(),
-                                momentum=args.momentum,
-                                weight_decay=args.weight_decay)
-    save_checkpoint({
-                'epoch': 1234,
-                'arch': args.arch,
-                'state_dict': model.state_dict(),
-                'optimizer' : optimizer.state_dict(),
-            }, is_best=False, filename='checkpoint_{:04d}.pth.tar'.format(1234))
-
-    return
-    # optionally resume from a checkpoint
-    if args.resume:
-        if os.path.isfile(args.resume):
-            print("=> loading checkpoint '{}'".format(args.resume))
-            if args.gpu is None:
-                checkpoint = paddle.load(args.resume)
-            else:
-                # Map model to be loaded to specified single gpu.
-                loc = 'cuda:{}'.format(args.gpu)
-                checkpoint = paddle.load(args.resume)#, map_location=loc)
-            args.start_epoch = checkpoint['epoch']
-            model.set_state_dict(checkpoint['state_dict'])
-            optimizer.set_state_dict(checkpoint['optimizer'])
-            print("=> loaded checkpoint '{}' (epoch {})"
-                  .format(args.resume, checkpoint['epoch']))
-        else:
-            print("=> no checkpoint found at '{}'".format(args.resume))
 
     for epoch in range(args.start_epoch, args.epochs):
 
@@ -390,16 +344,6 @@
         # measure data loading time
         data_time.update(time.time() - end)
 
-<<<<<<< HEAD
-        # if args.gpu is not None:
-        #     images[0] = images[0]#.cuda(args.gpu, non_blocking=True)
-        #     images[1] = images[1]#.cuda(args.gpu, non_blocking=True)
-        # images = pickle.load(open('./images.pkl', 'rb'))
-        # images[0] = paddle.to_tensor(images[0])
-        # images[1] = paddle.to_tensor(images[1])
-
-=======
->>>>>>> 874d9be0
         # compute output
         output, target = model(im_q=images[0], im_k=images[1])
         loss = criterion(output, target)
@@ -472,15 +416,9 @@
             lr = lr_sched.get_lr()
         msg += ('\tlr: {:.5f}'.format(lr))
         print(msg)
-<<<<<<< HEAD
-        if dist.get_rank() == 0:
-            with open('7.log', 'a+') as f:
-                f.write(msg + '\n')
-=======
         # if dist.get_rank() == 0:
         #     with open('7.log', 'a+') as f:
         #         f.write(msg + '\n')
->>>>>>> 874d9be0
         # print('\t'.join(entries))
 
     def _get_batch_fmtstr(self, num_batches):
